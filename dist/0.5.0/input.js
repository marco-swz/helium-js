--- conflicted
+++ resolved
@@ -1,5 +1,4 @@
-<<<<<<< HEAD
-const sheet = new CSSStyleSheet();sheet.replaceSync(":host {\r\n    display: inline-flex;\r\n    position: relative;\r\n    border-radius: 3px;\r\n    background-color: whitesmoke;\r\n    width: 100%;\r\n    height: 1.5rem;\r\n    font-size: 14px;\r\n    border: 0.07rem solid lightgrey;\r\n}\r\n\r\n:host(:hover), :host(:focus) {\r\n    border-color: var(--he-input-clr-border-hover, grey);\r\n}\r\n\r\n:host([invalid]) {\r\n    border-color: indianred;\r\n}\r\n\r\n:host([invalid]:hover) {\r\n    border-color: indianred;\r\n}\r\n\r\n:host([loading])::after {\r\n    content: \"\";\r\n    position: absolute;\r\n    width: 12px;\r\n    height: 12px;\r\n    top: 0;\r\n    left: 0;\r\n    right: 0;\r\n    bottom: 0;\r\n    margin: auto 10px auto auto;\r\n    border: 3px solid darkgrey;\r\n    border-radius: 50%;\r\n    border-bottom-color: var(--he-input-clr-spinner, black);\r\n    animation: button-loading-spinner 1s ease infinite;\r\n}\r\n\r\n:host([ok])::after {\r\n    content: \"\";\r\n    position: absolute;\r\n    width: 10px;\r\n    height: 15px;\r\n    top: 0;\r\n    left: 0;\r\n    right: 0;\r\n    bottom: 0;\r\n    margin: auto 10px auto auto;\r\n    border: 3px solid transparent;\r\n    border-bottom-color: var(--he-input-clr-ok, black);\r\n    border-right-color: var(--he-input-clr-ok, black);\r\n    transform: rotate(45deg);\r\n}\r\n\r\n#inp-main {\r\n    outline: none;\r\n    background-color: inherit;\r\n    width: 100%;\r\n    font-size:inherit;\r\n    border-radius: inherit;\r\n    border: none;\r\n    padding: 0.3rem 0.4rem;\r\n    cursor: inherit;\r\n}\r\n\r\n:host([readonly]:hover), :host([readonly]:focus),\r\n:host([disabled]:hover), :host([disabled]:focus) {\r\n    border-color: var(--he-input-clr-border-hover, lightgrey);\r\n}\r\n\r\n:host([readonly]), :host([disabled]) {\r\n    cursor: default\r\n}\r\n\r\n@keyframes button-loading-spinner {\r\n    from {\r\n        transform: rotate(0turn);\r\n    }\r\n\r\n    to {\r\n        transform: rotate(1turn);\r\n    }\r\n}\r\n\r\n");
+const sheet = new CSSStyleSheet();sheet.replaceSync(":host {\n    display: inline-flex;\n    position: relative;\n    border-radius: 3px;\n    background-color: whitesmoke;\n    width: 100%;\n    height: fit-content;\n    font-size: 14px;\n    border: 0.1rem solid lightgrey;\n}\n\n:host(:hover), :host(:focus) {\n    border-color: var(--he-input-clr-border-hover, grey);\n}\n\n:host([invalid]) {\n    border-color: indianred;\n}\n\n:host([invalid]:hover) {\n    border-color: indianred;\n}\n\n:host([loading])::after {\n    content: \"\";\n    position: absolute;\n    width: 12px;\n    height: 12px;\n    top: 0;\n    left: 0;\n    right: 0;\n    bottom: 0;\n    margin: auto 10px auto auto;\n    border: 3px solid darkgrey;\n    border-radius: 50%;\n    border-bottom-color: var(--he-input-clr-spinner, black);\n    animation: button-loading-spinner 1s ease infinite;\n}\n\n:host([ok])::after {\n    content: \"\";\n    position: absolute;\n    width: 10px;\n    height: 15px;\n    top: 0;\n    left: 0;\n    right: 0;\n    bottom: 0;\n    margin: auto 10px auto auto;\n    border: 3px solid transparent;\n    border-bottom-color: var(--he-input-clr-ok, black);\n    border-right-color: var(--he-input-clr-ok, black);\n    transform: rotate(45deg);\n}\n\n#inp-main {\n    outline: none;\n    background-color: inherit;\n    width: 100%;\n    font-size:inherit;\n    border-radius: inherit;\n    border: none;\n    padding: 0.3rem 0.4rem;\n    cursor: inherit;\n    color: inherit;\n}\n\n:host([readonly]:hover), :host([readonly]:focus),\n:host([disabled]:hover), :host([disabled]:focus) {\n    border-color: var(--he-input-clr-border-hover, lightgrey);\n}\n\n:host([readonly]), :host([disabled]) {\n    cursor: default;\n    color: hsl(from var(--he-input-clr, black) h s calc(l + 50))\n}\n\n@keyframes button-loading-spinner {\n    from {\n        transform: rotate(0turn);\n    }\n\n    to {\n        transform: rotate(1turn);\n    }\n}\n\n");
 
 /**
  * A input element with additional features.
@@ -20,6 +19,7 @@
  * @attr {on|off} readonly - Toggles the `readonly` state of the input. Contrary to `disabled`, the value will still be submitted in forms.
  * @attr {on|off} [autocomplete=off] - Shows suggestion from previous inputs (browser native appearance)
  *
+ * @cssprop [--he-input-clr-black] - The color of the text
  * @cssprop [--he-input-clr-border-hover=grey] - The border color when hovering
  * @cssprop [--he-input-clr-spinner=black] - The color of the spinner while in `loading` state
  * @cssprop [--he-input-clr-ok=black] - The color of the indicator while in `ok` state
@@ -271,281 +271,6 @@
 
 if (!customElements.get('he-input')) {
     customElements.define("he-input", HeliumInput);
-=======
-const sheet = new CSSStyleSheet();sheet.replaceSync(":host {\n    display: inline-flex;\n    position: relative;\n    border-radius: 3px;\n    background-color: whitesmoke;\n    width: 100%;\n    height: fit-content;\n    font-size: 14px;\n    border: 0.1rem solid lightgrey;\n}\n\n:host(:hover), :host(:focus) {\n    border-color: var(--he-input-clr-border-hover, grey);\n}\n\n:host([invalid]) {\n    border-color: indianred;\n}\n\n:host([invalid]:hover) {\n    border-color: indianred;\n}\n\n:host([loading])::after {\n    content: \"\";\n    position: absolute;\n    width: 12px;\n    height: 12px;\n    top: 0;\n    left: 0;\n    right: 0;\n    bottom: 0;\n    margin: auto 10px auto auto;\n    border: 3px solid darkgrey;\n    border-radius: 50%;\n    border-bottom-color: var(--he-input-clr-spinner, black);\n    animation: button-loading-spinner 1s ease infinite;\n}\n\n:host([ok])::after {\n    content: \"\";\n    position: absolute;\n    width: 10px;\n    height: 15px;\n    top: 0;\n    left: 0;\n    right: 0;\n    bottom: 0;\n    margin: auto 10px auto auto;\n    border: 3px solid transparent;\n    border-bottom-color: var(--he-input-clr-ok, black);\n    border-right-color: var(--he-input-clr-ok, black);\n    transform: rotate(45deg);\n}\n\n#inp-main {\n    outline: none;\n    background-color: inherit;\n    width: 100%;\n    font-size:inherit;\n    border-radius: inherit;\n    border: none;\n    padding: 0.3rem 0.4rem;\n    cursor: inherit;\n    color: inherit;\n}\n\n:host([readonly]:hover), :host([readonly]:focus),\n:host([disabled]:hover), :host([disabled]:focus) {\n    border-color: var(--he-input-clr-border-hover, lightgrey);\n}\n\n:host([readonly]), :host([disabled]) {\n    cursor: default;\n    color: hsl(from var(--he-input-clr, black) h s calc(l + 50))\n}\n\n@keyframes button-loading-spinner {\n    from {\n        transform: rotate(0turn);\n    }\n\n    to {\n        transform: rotate(1turn);\n    }\n}\n\n");
-
-/**
- * A input element with additional features.
- *
- * Features:
- *   - Report validity to other elements
- *   - Loading indicator
- *
- * @element he-input
- *
- * @attr pattern - A `RegExp` pattern to check, if the input is valid
- * @attr {on|off} required - If set, the input will count empty values as invalid
- * @attr report-validity - The selector of another HTML element. 
- * The attribute `he-input-invalid` will be set on to the ID of this input.
- * If multiple inputs report their validity, `he-input-invalid` will be a space-separated list of IDs.
- * @attr {'text','hidden'} [type=text] - The type of the input
- * @attr {on|off} disabled - Toggles the `disabled` state of the input. A disabled input will not be submitted in forms.
- * @attr {on|off} readonly - Toggles the `readonly` state of the input. Contrary to `disabled`, the value will still be submitted in forms.
- * @attr {on|off} [autocomplete=off] - Shows suggestion from previous inputs (browser native appearance)
- *
- * @cssprop [--he-input-clr-black] - The color of the text
- * @cssprop [--he-input-clr-border-hover=grey] - The border color when hovering
- * @cssprop [--he-input-clr-spinner=black] - The color of the spinner while in `loading` state
- * @cssprop [--he-input-clr-ok=black] - The color of the indicator while in `ok` state
- *
- * @extends HTMLElement
- */
-class HeliumInput extends HTMLElement {
-    static formAssociated = true;
-    static observedAttributes = [
-        'pattern',
-        'required',
-        'report-validity',
-        'type',
-        'disabled',
-        'readonly',
-        'autocomplete',
-        'placeholder',
-    ];
-
-    /** @type {HTMLInputElement} */
-    $input;
-    /** @type {ElementInternals} */
-    internals;
-
-    constructor() {
-        super();
-        let shadow = this.attachShadow({ mode: "open" });
-
-        this.$input = document.createElement('input');
-        this.$input.type = 'text';
-        this.$input.autocomplete = 'off';
-        this.$input.id = 'inp-main';
-
-        shadow.append(this.$input);
-        shadow.adoptedStyleSheets = [sheet];
-        this.internals = this.attachInternals();
-    }
-
-    /**
-     * Gets or sets the `disabled` state of the input.
-     * @type {boolean}
-     */
-    set disabled(val) {
-        if (val) {
-            this.setAttribute('disabled', true);
-            this.internals.states.add('disabled');
-            this.internals.setFormValue(null);
-        } else {
-            this.removeAttribute('disabled');
-            this.internals.states.delete('disabled');
-            this.internals.setFormValue(this.$input.value);
-        }
-
-    }
-
-    get disabled() {
-        return this.getAttribute('disabled') != null;
-    }
-
-    /**
-     * Gets or sets the `invalid` state without checking the `pattern`.
-     * @type {boolean}
-     */
-    set invalid(val) {
-        if (val) {
-            this.setAttribute('invalid', true);
-            this.internals.states.add('invalid');
-        } else {
-            this.removeAttribute('invalid');
-            this.internals.states.delete('invalid');
-        }
-    }
-
-    get invalid() {
-        return this.getAttribute('invalid') != null;
-    }
-
-    /**
-     * Gets or sets the name of input.
-     * The name will be used for form submissions.
-     * @type {boolean}
-     */
-    set name(val) {
-        if (val) {
-            this.setAttribute('name', val);
-        } else {
-            this.removeAttribute('name');
-        }
-    }
-
-    get name() {
-        return this.getAttribute('name');
-    }
-
-    set placeholder(val) {
-        if (val) {
-            this.setAttribute('placeholder', val);
-        } else {
-            this.removeAttribute('placeholder');
-        }
-    }
-
-    get placeholder() {
-        return this.getAttribute('placeholder');
-    }
-
-    set required(val) {
-        if (val) {
-            this.setAttribute('required', true);
-        } else {
-            this.removeAttribute('required');
-        }
-    }
-
-    get required() {
-        return this.$input.required;
-    }
-
-    set type(val) {
-        if (val) {
-            this.setAttribute('type', val);
-        } else {
-            this.removeAttribute('type');
-        }
-    }
-
-    get type() {
-        return this.getAttribute('type');
-    }
-
-    /**
-     * Gets or sets the value of input.
-     * @type {boolean}
-     */
-    set value(val) {
-        this.$input.value = val;
-        if (!this.disabled) {
-            this.internals.setFormValue(val);
-        }
-    }
-
-    get value() {
-        return this.$input.value === ''
-            ? this.placeholder ?? ''
-            : this.$input.value;
-    }
-
-    connectedCallback() {
-        this.$input.onchange = () => this.inputChangedCallback.bind(this)();
-        this.value = this.getAttribute('value');
-        if (!this.value) {
-            this.value = this.innerHTML;
-        }
-    }
-
-    /**
-     * Callback for attribute changes of the web component.
-     * @param {string} name The attribute name
-     * @param {string} _oldValue The previous attribute value
-     * @param {string} newValue The new attribute value
-     */
-    attributeChangedCallback(name, _oldValue, newValue) {
-        switch (name) {
-            case 'type':
-                if (newValue === 'hidden') {
-                    this.style.display = 'none';
-                } else {
-                    this.style.display = '';
-                }
-            case 'placeholder':
-                if (this.value === '') {
-                    this.internals.setFormValue(newValue);
-                }
-            default:
-                if (newValue != null) {
-                    this.$input.setAttribute(name, newValue);
-                } else {
-                    this.$input.removeAttribute(name);
-                }
-                break;
-        }
-    }
-
-    /**
-     * Checks if the value of the input is valid and
-     * reports the validity to external elements.
-     * @returns {boolean}
-     */
-    checkValidity() {
-        const validity = this.$input.validity;
-        if (validity.valid) {
-            this.invalid = false;
-        } else {
-            this.invalid = true;
-        }
-
-        const reportSelector = this.getAttribute('report-invalid');
-        if (reportSelector) {
-            console.assert(
-                this.id && this.id !== '',
-                'The input cannot report its validity if it has no ID'
-            );
-            const id = '#' + this.id;
-            const elems = document.querySelectorAll(reportSelector);
-            for (const $elem of elems) {
-                const validList = $elem.getAttribute('he-input-invalid') ?? '';
-                let validSet = new Set(validList.split(' '));
-                if (validity.valid) {
-                    validSet.delete(id);
-                } else {
-                    validSet.add(id);
-                }
-
-                if (validSet.size === 0) {
-                    $elem.removeAttribute('he-input-invalid');
-                    continue;
-                }
-
-                $elem.setAttribute('he-input-invalid', Array.from(validSet).join(' '));
-            }
-        }
-
-        return validity.valid;
-    }
-
-    /**
-     * Sets the focus to the input.
-     */
-    focus() {
-        this.$input.focus();
-    }
-
-    /**
-     * The native callback function for resetting the input a part of a form.
-     */
-    formResetCallback() {
-        this.$input.value = "";
-    }
-
-    /**
-     * Callback for input changes.
-     */
-    inputChangedCallback() {
-        if (!this.disabled && this.checkValidity()) {
-            this.internals.setFormValue(this.$input.value);
-        }
-    }
 }
 
-if (!customElements.get('he-input')) {
-    customElements.define("he-input", HeliumInput);
->>>>>>> 0231081a
-}
-
 export { HeliumInput };