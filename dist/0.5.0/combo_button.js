<<<<<<< HEAD
import { h as heSpaceBelow, a as hePositionRelative, b as heEnableBodyScroll } from './utils-BGzlNXdX.js';
=======
import { h as heSpaceBelow, a as hePositionRelative, b as heDisableBodyScroll, c as heEnableBodyScroll } from './utils-DVetH1yt.js';
>>>>>>> 0231081a

const sheet = new CSSStyleSheet();sheet.replaceSync(":host {\n    --he-combo-button-border-radius: 3px;\n    --he-combo-button-border-width: 0.1rem;\n    --he-combo-button-border-color: lightgrey;\n    --he-combo-button-clr-bg: white;\n    --he-combo-button-clr: black;\n    --he-combo-button-sep-width: 0.05rem;\n    --he-combo-button-sep-color: lightgrey;\n    --he-combo-button-height: 35px;\n    --he-combo-button-popover-border-color: 240 5.9% 90%;\n\n    display: inline-block;\n    height: var(--he-combo-button-height);\n}\n\n#popover {\n    inset: unset;\n    outline: none;\n    border: 1px solid hsl(var(--he-combo-button-popover-border-color));\n    border-radius: var(--he-select-border-radius, 3px);\n    box-shadow: 0 2px 10px rgba(0, 0, 0, 0.2);\n    width: min-content;\n\n    & #slot-menu {\n        display: flex;\n        flex-direction: column;\n\n        &::slotted(he-button) {\n            --he-button-width: 100%;\n        }\n    }\n}\n\n#cont-buttons {\n    display: flex;\n    border-radius: var(--he-combo-button-border-radius);\n    border-style: solid;\n    border-width: var(--he-combo-button-border-width);\n    width: fit-content;\n    height: calc(var(--he-combo-button-height) - 2px);\n    border-color: var(--he-combo-button-border-color);\n    overflow: hidden;\n\n    & button {\n        border-radius: 0;\n        outline: none;\n        border: none;\n        background-color: var(--he-combo-button-clr-bg);\n        color: var(--he-combo-button-clr);\n        border-left-color: var(--he-combo-button-sep-color);\n        border-left-width: var(--he-combo-button-sep-width);\n        border-left-style: solid;\n        cursor: pointer;\n        font-size: 10px;\n        padding: 5px;\n\n        &:hover {\n            background-color: hsl(240 4.8% 95.9%);\n        }\n    }\n}\n");

class HeliumComboButton extends HTMLElement {
    static observedAttributes = [
        'text',
        'open',
        'disabled',
    ];
    /** @type {HTMLElement} */
    $popover;
    /** @type {ElementInternals} */
    internals;
    /** @type {HTMLDivElement} */
    $contButtons;
    /** @type {bool} */
    ignoreAttributes = false;


    constructor() {
        super();
        this.internals = this.attachInternals();
        let shadow = this.attachShadow({ mode: "open" });

        shadow.adoptedStyleSheets = [sheet];

        this.$popover = document.createElement('div');
        this.$popover.id = 'popover';
        this.$popover.popover = '';
        shadow.append(this.$popover);

        const $slotMenu = document.createElement('slot');
        $slotMenu.id = 'slot-menu';
        $slotMenu.name = 'menu';
        this.$popover.append($slotMenu);

        this.$contButtons = document.createElement('div');
        this.$contButtons.id = 'cont-buttons';
        shadow.append(this.$contButtons);

        const $slotButton = document.createElement('slot');
        $slotButton.innerHTML = this.getAttribute('text');
        $slotButton.id = 'slot-button';
        $slotButton.name = 'button';
        this.$contButtons.append($slotButton);

        const $btnMenu = document.createElement('button');
        $btnMenu.innerHTML = '▼';
        $btnMenu.id = 'btn-menu';
        $btnMenu.setAttribute('popovertarget', 'popover');
        this.$contButtons.append($btnMenu);
    }

    set disabled(val) {
        if (val) {
            this.setAttribute('disabled', '');
        } else {
            this.removeAttribute('disabled');
        }
    }

    get disabled() {
        return this.getAttribute('disabled') !== null;
    }

    set open(val) {
        if (val) {
            this.setAttribute('open', '');
        } else {
            this.removeAttribute('open');
        }
    }

    get open() {
        return this.getAttribute(open) !== null;
    }

    /**
     * Callback for attribute changes of the web component.
     * @param {string} name The attribute name
     * @param {string} _oldValue The previous attribute value
     * @param {string} newValue The new attribute value
     * @returns void
     */
    attributeChangedCallback(name, _oldValue, newValue) {
        if (this.ignoreAttributes) {
            return;
        }

        switch (name) {
            case 'text':
                if (newValue) {
                    this.shadowRoot.querySelector('#btn-primary').innerHTML = newValue;
                }
                break;
            case 'open':
                if (newValue != null) {
                    this.$popover.showPopover();
                } else {
                    this.$popover.hidePopover();
                }
                break;
            case 'disabled':
                if (newValue != null) {
                    this.$contButtons.querySelector('#btn-menu').disabled = true;
                    this.$contButtons.querySelectorAll('slot')
                        .forEach((elem) => elem.disabled = true );
                } else {
                    this.$contButtons.querySelector('#btn-menu').disabled = false;
                    this.$contButtons.querySelectorAll('slot')
                        .forEach((elem) => elem.disabled = false );
                }
                break;
        }
    }

    connectedCallback() {
        this.$popover.addEventListener("beforetoggle", (e) => this._beforetoggledPopoverCallback.bind(this)(e));
        this.$popover.addEventListener("toggle", (e) => this._toggledPopoverCallback.bind(this)(e));
    }

    _beforetoggledPopoverCallback(e) {
        this.ignoreAttributes = true;
        if (e.newState === "open") {
            this.$popover.style.visibility = 'hidden';
            this.setAttribute('open', true);
        } else {
            this.removeAttribute('open');
        }
        this.ignoreAttributes = false;
    }

    _toggledPopoverCallback(e) {
        if (e.newState === "open") {
            this.internals.states.add('open');

            let positionDefault = 'bottom-right';
            if (heSpaceBelow(this) < this.$popover.offsetHeight + 20) {
                positionDefault = 'top-right';
            }
            const position = this.getAttribute('position') ?? positionDefault;
            hePositionRelative(this.$popover, this.$contButtons, position, 3);
            this.$popover.style.visibility = '';
        } else {
            this.internals.states.delete('open');
            heEnableBodyScroll();
        }
    }
}

if (!customElements.get('he-combo-button')) {
    customElements.define('he-combo-button', HeliumComboButton);
}

export { HeliumComboButton };<|MERGE_RESOLUTION|>--- conflicted
+++ resolved
@@ -1,160 +1,156 @@
-<<<<<<< HEAD
-import { h as heSpaceBelow, a as hePositionRelative, b as heEnableBodyScroll } from './utils-BGzlNXdX.js';
-=======
 import { h as heSpaceBelow, a as hePositionRelative, b as heDisableBodyScroll, c as heEnableBodyScroll } from './utils-DVetH1yt.js';
->>>>>>> 0231081a
 
 const sheet = new CSSStyleSheet();sheet.replaceSync(":host {\n    --he-combo-button-border-radius: 3px;\n    --he-combo-button-border-width: 0.1rem;\n    --he-combo-button-border-color: lightgrey;\n    --he-combo-button-clr-bg: white;\n    --he-combo-button-clr: black;\n    --he-combo-button-sep-width: 0.05rem;\n    --he-combo-button-sep-color: lightgrey;\n    --he-combo-button-height: 35px;\n    --he-combo-button-popover-border-color: 240 5.9% 90%;\n\n    display: inline-block;\n    height: var(--he-combo-button-height);\n}\n\n#popover {\n    inset: unset;\n    outline: none;\n    border: 1px solid hsl(var(--he-combo-button-popover-border-color));\n    border-radius: var(--he-select-border-radius, 3px);\n    box-shadow: 0 2px 10px rgba(0, 0, 0, 0.2);\n    width: min-content;\n\n    & #slot-menu {\n        display: flex;\n        flex-direction: column;\n\n        &::slotted(he-button) {\n            --he-button-width: 100%;\n        }\n    }\n}\n\n#cont-buttons {\n    display: flex;\n    border-radius: var(--he-combo-button-border-radius);\n    border-style: solid;\n    border-width: var(--he-combo-button-border-width);\n    width: fit-content;\n    height: calc(var(--he-combo-button-height) - 2px);\n    border-color: var(--he-combo-button-border-color);\n    overflow: hidden;\n\n    & button {\n        border-radius: 0;\n        outline: none;\n        border: none;\n        background-color: var(--he-combo-button-clr-bg);\n        color: var(--he-combo-button-clr);\n        border-left-color: var(--he-combo-button-sep-color);\n        border-left-width: var(--he-combo-button-sep-width);\n        border-left-style: solid;\n        cursor: pointer;\n        font-size: 10px;\n        padding: 5px;\n\n        &:hover {\n            background-color: hsl(240 4.8% 95.9%);\n        }\n    }\n}\n");
 
-class HeliumComboButton extends HTMLElement {
-    static observedAttributes = [
-        'text',
-        'open',
-        'disabled',
-    ];
-    /** @type {HTMLElement} */
-    $popover;
-    /** @type {ElementInternals} */
-    internals;
-    /** @type {HTMLDivElement} */
-    $contButtons;
-    /** @type {bool} */
-    ignoreAttributes = false;
-
-
-    constructor() {
-        super();
-        this.internals = this.attachInternals();
-        let shadow = this.attachShadow({ mode: "open" });
-
-        shadow.adoptedStyleSheets = [sheet];
-
-        this.$popover = document.createElement('div');
-        this.$popover.id = 'popover';
-        this.$popover.popover = '';
-        shadow.append(this.$popover);
-
-        const $slotMenu = document.createElement('slot');
-        $slotMenu.id = 'slot-menu';
-        $slotMenu.name = 'menu';
-        this.$popover.append($slotMenu);
-
-        this.$contButtons = document.createElement('div');
-        this.$contButtons.id = 'cont-buttons';
-        shadow.append(this.$contButtons);
-
-        const $slotButton = document.createElement('slot');
-        $slotButton.innerHTML = this.getAttribute('text');
-        $slotButton.id = 'slot-button';
-        $slotButton.name = 'button';
-        this.$contButtons.append($slotButton);
-
-        const $btnMenu = document.createElement('button');
-        $btnMenu.innerHTML = '▼';
-        $btnMenu.id = 'btn-menu';
-        $btnMenu.setAttribute('popovertarget', 'popover');
-        this.$contButtons.append($btnMenu);
-    }
-
-    set disabled(val) {
-        if (val) {
-            this.setAttribute('disabled', '');
-        } else {
-            this.removeAttribute('disabled');
-        }
-    }
-
-    get disabled() {
-        return this.getAttribute('disabled') !== null;
-    }
-
-    set open(val) {
-        if (val) {
-            this.setAttribute('open', '');
-        } else {
-            this.removeAttribute('open');
-        }
-    }
-
-    get open() {
-        return this.getAttribute(open) !== null;
-    }
-
-    /**
-     * Callback for attribute changes of the web component.
-     * @param {string} name The attribute name
-     * @param {string} _oldValue The previous attribute value
-     * @param {string} newValue The new attribute value
-     * @returns void
-     */
-    attributeChangedCallback(name, _oldValue, newValue) {
-        if (this.ignoreAttributes) {
-            return;
-        }
-
-        switch (name) {
-            case 'text':
-                if (newValue) {
-                    this.shadowRoot.querySelector('#btn-primary').innerHTML = newValue;
-                }
-                break;
-            case 'open':
-                if (newValue != null) {
-                    this.$popover.showPopover();
-                } else {
-                    this.$popover.hidePopover();
-                }
-                break;
-            case 'disabled':
-                if (newValue != null) {
-                    this.$contButtons.querySelector('#btn-menu').disabled = true;
-                    this.$contButtons.querySelectorAll('slot')
-                        .forEach((elem) => elem.disabled = true );
-                } else {
-                    this.$contButtons.querySelector('#btn-menu').disabled = false;
-                    this.$contButtons.querySelectorAll('slot')
-                        .forEach((elem) => elem.disabled = false );
-                }
-                break;
-        }
-    }
-
-    connectedCallback() {
-        this.$popover.addEventListener("beforetoggle", (e) => this._beforetoggledPopoverCallback.bind(this)(e));
-        this.$popover.addEventListener("toggle", (e) => this._toggledPopoverCallback.bind(this)(e));
-    }
-
-    _beforetoggledPopoverCallback(e) {
-        this.ignoreAttributes = true;
-        if (e.newState === "open") {
-            this.$popover.style.visibility = 'hidden';
-            this.setAttribute('open', true);
-        } else {
-            this.removeAttribute('open');
-        }
-        this.ignoreAttributes = false;
-    }
-
-    _toggledPopoverCallback(e) {
-        if (e.newState === "open") {
-            this.internals.states.add('open');
-
-            let positionDefault = 'bottom-right';
-            if (heSpaceBelow(this) < this.$popover.offsetHeight + 20) {
-                positionDefault = 'top-right';
-            }
-            const position = this.getAttribute('position') ?? positionDefault;
-            hePositionRelative(this.$popover, this.$contButtons, position, 3);
-            this.$popover.style.visibility = '';
-        } else {
-            this.internals.states.delete('open');
-            heEnableBodyScroll();
-        }
-    }
-}
-
-if (!customElements.get('he-combo-button')) {
-    customElements.define('he-combo-button', HeliumComboButton);
+class HeliumComboButton extends HTMLElement {
+    static observedAttributes = [
+        'text',
+        'open',
+        'disabled',
+    ];
+    /** @type {HTMLElement} */
+    $popover;
+    /** @type {ElementInternals} */
+    internals;
+    /** @type {HTMLDivElement} */
+    $contButtons;
+    /** @type {bool} */
+    ignoreAttributes = false;
+
+
+    constructor() {
+        super();
+        this.internals = this.attachInternals();
+        let shadow = this.attachShadow({ mode: "open" });
+
+        shadow.adoptedStyleSheets = [sheet];
+
+        this.$popover = document.createElement('div');
+        this.$popover.id = 'popover';
+        this.$popover.popover = '';
+        shadow.append(this.$popover);
+
+        const $slotMenu = document.createElement('slot');
+        $slotMenu.id = 'slot-menu';
+        $slotMenu.name = 'menu';
+        this.$popover.append($slotMenu);
+
+        this.$contButtons = document.createElement('div');
+        this.$contButtons.id = 'cont-buttons';
+        shadow.append(this.$contButtons);
+
+        const $slotButton = document.createElement('slot');
+        $slotButton.innerHTML = this.getAttribute('text');
+        $slotButton.id = 'slot-button';
+        $slotButton.name = 'button';
+        this.$contButtons.append($slotButton);
+
+        const $btnMenu = document.createElement('button');
+        $btnMenu.innerHTML = '▼';
+        $btnMenu.id = 'btn-menu';
+        $btnMenu.setAttribute('popovertarget', 'popover');
+        this.$contButtons.append($btnMenu);
+    }
+
+    set disabled(val) {
+        if (val) {
+            this.setAttribute('disabled', '');
+        } else {
+            this.removeAttribute('disabled');
+        }
+    }
+
+    get disabled() {
+        return this.getAttribute('disabled') !== null;
+    }
+
+    set open(val) {
+        if (val) {
+            this.setAttribute('open', '');
+        } else {
+            this.removeAttribute('open');
+        }
+    }
+
+    get open() {
+        return this.getAttribute(open) !== null;
+    }
+
+    /**
+     * Callback for attribute changes of the web component.
+     * @param {string} name The attribute name
+     * @param {string} _oldValue The previous attribute value
+     * @param {string} newValue The new attribute value
+     * @returns void
+     */
+    attributeChangedCallback(name, _oldValue, newValue) {
+        if (this.ignoreAttributes) {
+            return;
+        }
+
+        switch (name) {
+            case 'text':
+                if (newValue) {
+                    this.shadowRoot.querySelector('#btn-primary').innerHTML = newValue;
+                }
+                break;
+            case 'open':
+                if (newValue != null) {
+                    this.$popover.showPopover();
+                } else {
+                    this.$popover.hidePopover();
+                }
+                break;
+            case 'disabled':
+                if (newValue != null) {
+                    this.$contButtons.querySelector('#btn-menu').disabled = true;
+                    this.$contButtons.querySelectorAll('slot')
+                        .forEach((elem) => elem.disabled = true );
+                } else {
+                    this.$contButtons.querySelector('#btn-menu').disabled = false;
+                    this.$contButtons.querySelectorAll('slot')
+                        .forEach((elem) => elem.disabled = false );
+                }
+                break;
+        }
+    }
+
+    connectedCallback() {
+        this.$popover.addEventListener("beforetoggle", (e) => this._beforetoggledPopoverCallback.bind(this)(e));
+        this.$popover.addEventListener("toggle", (e) => this._toggledPopoverCallback.bind(this)(e));
+    }
+
+    _beforetoggledPopoverCallback(e) {
+        this.ignoreAttributes = true;
+        if (e.newState === "open") {
+            this.$popover.style.visibility = 'hidden';
+            this.setAttribute('open', true);
+        } else {
+            this.removeAttribute('open');
+        }
+        this.ignoreAttributes = false;
+    }
+
+    _toggledPopoverCallback(e) {
+        if (e.newState === "open") {
+            this.internals.states.add('open');
+
+            let positionDefault = 'bottom-right';
+            if (heSpaceBelow(this) < this.$popover.offsetHeight + 20) {
+                positionDefault = 'top-right';
+            }
+            const position = this.getAttribute('position') ?? positionDefault;
+            hePositionRelative(this.$popover, this.$contButtons, position, 3);
+            this.$popover.style.visibility = '';
+        } else {
+            this.internals.states.delete('open');
+            heEnableBodyScroll();
+        }
+    }
+}
+
+if (!customElements.get('he-combo-button')) {
+    customElements.define('he-combo-button', HeliumComboButton);
 }
 
 export { HeliumComboButton };