<<<<<<< HEAD
:host {
    height: 1.6rem;
    width: fit-content;
    font-size: 14px;
    min-width: 60px;
    display: inline-block;
}

#inp {
    position: relative;
    background-color: var(--he-select-clr-bg, whitesmoke);
    border: 1px solid lightgrey;
    width: 100%;
    height: inherit;
    min-width: inherit;
    padding: 0.3rem 0.4rem;
    border-radius: 3px;
    outline: none;
    text-align: left;
    padding-right: 25px;
    text-wrap: nowrap;
}

#inp:hover, #inp:focus {
    cursor: pointer;
    border-color: var(--he-select-clr-border-hover, grey);
}

#inp::after {
    content: "▼";
    position: absolute;
    font-size: 10px;
    width: fit-content;
    height: fit-content;
    top: 0;
    left: 0;
    right: 0;
    bottom: 0;
    margin: auto 4px auto auto;
}

#popover {
    inset: unset;
    outline: none;
    border: 1px solid grey;
    border-radius: var(--he-select-border-radius, 3px);
    box-shadow: 0 2px 10px rgba(0, 0, 0, 0.2);
    width: min-content;
}

#cont-options {
    display: flex;
    flex-direction: column;
    background-color: var(--he-select-clr-bg, white);
    max-height: 300px;
    overflow: auto;
    overscroll-behavior: contain;
}

#cont-options option {
    padding: 5px 4px;
    border-radius: 3px;
}

#cont-options option[selected] {
    background-color: var(--he-select-clr-bg-hover, whitesmoke);
}

#cont-options option:hover:not(:disabled) {
    background-color: var(--he-select-clr-bg-hover, whitesmoke);
    cursor: pointer;
}

#filter {
    --he-input-border-radius: 2px;
    width: 100%;
}

=======
:host {
    height: fit-content;
    width: fit-content;
    font-size: 14px;
    min-width: 60px;
    display: inline-block;
}

:host([disabled]) {
    pointer-events: none;
    color: hsl(from var(--he-select-clr, black) h s calc(l + 50))
}

#inp {
    position: relative;
    background-color: var(--he-select-clr-bg, whitesmoke);
    border: 1px solid lightgrey;
    width: 100%;
    height: inherit;
    min-width: inherit;
    padding: 0.3rem 0.4rem;
    border-radius: 3px;
    outline: none;
    text-align: left;
    padding-right: 25px;
    text-wrap: nowrap;
    color: inherit;
}

#inp:hover, #inp:focus {
    cursor: pointer;
    border-color: var(--he-select-clr-border-hover, grey);
}

#inp::after {
    content: "▼";
    position: absolute;
    font-size: 10px;
    width: fit-content;
    height: fit-content;
    top: 0;
    left: 0;
    right: 0;
    bottom: 0;
    margin: auto 4px auto auto;
}

#popover {
    inset: unset;
    outline: none;
    border: 1px solid grey;
    border-radius: var(--he-select-border-radius, 3px);
    box-shadow: 0 2px 10px rgba(0, 0, 0, 0.2);
    width: min-content;
}

#cont-options {
    display: flex;
    flex-direction: column;
    background-color: var(--he-select-clr-bg, white);
    max-height: 300px;
    overflow: auto;
    overscroll-behavior: contain;
}

#cont-options option {
    padding: 5px 4px;
    border-radius: 3px;
}

#cont-options option[selected] {
    background-color: var(--he-select-clr-bg-hover, whitesmoke);
}

#cont-options option:hover:not(:disabled) {
    background-color: var(--he-select-clr-bg-hover, whitesmoke);
    cursor: pointer;
}

#filter {
    --he-input-border-radius: 2px;
    width: 100%;
}
>>>>>>> 0231081a
<|MERGE_RESOLUTION|>--- conflicted
+++ resolved
@@ -1,83 +1,3 @@
-<<<<<<< HEAD
-:host {
-    height: 1.6rem;
-    width: fit-content;
-    font-size: 14px;
-    min-width: 60px;
-    display: inline-block;
-}
-
-#inp {
-    position: relative;
-    background-color: var(--he-select-clr-bg, whitesmoke);
-    border: 1px solid lightgrey;
-    width: 100%;
-    height: inherit;
-    min-width: inherit;
-    padding: 0.3rem 0.4rem;
-    border-radius: 3px;
-    outline: none;
-    text-align: left;
-    padding-right: 25px;
-    text-wrap: nowrap;
-}
-
-#inp:hover, #inp:focus {
-    cursor: pointer;
-    border-color: var(--he-select-clr-border-hover, grey);
-}
-
-#inp::after {
-    content: "▼";
-    position: absolute;
-    font-size: 10px;
-    width: fit-content;
-    height: fit-content;
-    top: 0;
-    left: 0;
-    right: 0;
-    bottom: 0;
-    margin: auto 4px auto auto;
-}
-
-#popover {
-    inset: unset;
-    outline: none;
-    border: 1px solid grey;
-    border-radius: var(--he-select-border-radius, 3px);
-    box-shadow: 0 2px 10px rgba(0, 0, 0, 0.2);
-    width: min-content;
-}
-
-#cont-options {
-    display: flex;
-    flex-direction: column;
-    background-color: var(--he-select-clr-bg, white);
-    max-height: 300px;
-    overflow: auto;
-    overscroll-behavior: contain;
-}
-
-#cont-options option {
-    padding: 5px 4px;
-    border-radius: 3px;
-}
-
-#cont-options option[selected] {
-    background-color: var(--he-select-clr-bg-hover, whitesmoke);
-}
-
-#cont-options option:hover:not(:disabled) {
-    background-color: var(--he-select-clr-bg-hover, whitesmoke);
-    cursor: pointer;
-}
-
-#filter {
-    --he-input-border-radius: 2px;
-    width: 100%;
-}
-
-=======
 :host {
     height: fit-content;
     width: fit-content;
@@ -161,4 +81,3 @@
     --he-input-border-radius: 2px;
     width: 100%;
 }
->>>>>>> 0231081a
