<<<<<<< HEAD
import sheet from './select.css';
import { heSpaceBelow, hePositionRelative, heEnableBodyScroll, heDisableBodyScroll } from "./utils.js";

export class HeliumSelect extends HTMLElement {
    static formAssociated = true;
    static observedAttributes = [
        'open',
        'filter',
    ];
    /** @type {HTMLDivElement} */
    $popover;
    /** @type {HeliumInput} */
    filter;
    /** @type {HTMLElement} */
    options;
    /** @type {ElementInternals} */
    internals;
    /** @type {number | TimerHandler} */
    _filterTimeout = 0;
    ignoreAttributes = false;

    constructor() {
        super();
        let shadow = this.attachShadow({ mode: "open" });
        this.internals = this.attachInternals();

        this.input = document.createElement('button');
        this.input.id = 'inp';
        this.input.setAttribute('popovertarget', 'popover');

        this.filter = document.createElement('he-input');
        this.filter.id = 'filter';
        this.filter.style.display = 'none';
        this.filter.onkeyup = () => this._changedFilterCallback.bind(this)();

        //this.popover = document.createElement('he-popover');
        this.$popover = document.createElement('div');
        this.$popover.id = 'popover';
        this.$popover.popover = '';
        this.$popover.append(this.filter);

        this.$popover.addEventListener("beforetoggle", (e) => this._beforetoggledPopoverCallback.bind(this)(e));
        this.$popover.addEventListener("toggle", (e) => this._toggledPopoverCallback.bind(this)(e));

        shadow.append(this.$popover);
        shadow.append(this.input);
        shadow.adoptedStyleSheets = [sheet];
    }

    /** 
     * Gets or sets the filter attribute.
     * The filter allows searching the options of the select.
     * @type {boolean} 
     */
    set filter(val) {
        if (val) {
            this.setAttribute('filter', true);
        } else {
            this.getAttribute('filter');
        }
    }

    get filter() {
        return this.getAttribute('filter') !== null;
    }

    /**
     * Gets or sets the name of input.
     * The name will be used for form submissions.
     * @type {boolean}
     */
    set name(val) {
        if (val) {
            this.setAttribute('name', val);
        } else {
            this.removeAttribute('name');
        }
    }

    get name() {
        return this.getAttribute('name');
    }

    set onchange(val) {
        if (val) {
            this.setAttribute('onchange', val);
        } else {
            this.removeAttribute('onchange');
        }
    }

    /** 
     * Gets or sets the `open` state of the element.
     * If `open` is set, the options are shown to the user.
     * @type {boolean} 
     */
    set open(val) {
        if (val) {
            this.$popover.showPopover();
        } else {
            this.$popover.hidePopover();
        }
    }

    get open() {
        return this.getAttribute('open') !== null;
    }

    set value(val) {
        if (val) {
            const $option = this.options.querySelector(`[value="${val}"]`);
            console.assert($option != null, `No select option with value ${val}`);
            this._select($option);
        }
    }

    get value() {
        return this.selection ? this.selection.value : '';
    }

    /**
     * Callback for attribute changes of the web component.
     * @param {string} name The attribute name
     * @param {string} _oldValue The previous attribute value
     * @param {string} newValue The new attribute value
     */
    attributeChangedCallback(name, _oldValue, newValue) {
        if (this.ignoreAttributes) {
            return;
        }
        switch (name) {
            case 'open':
                if (newValue) {
                    this.$popover.showPopover();
                } else {
                    this.$popover.hidePopover();
                }
                break;
            case 'filter':
                if (newValue == null || newValue === 'false') {
                    this.filter.style.display = "none";
                } else {
                    this.filter.style.display = "";
                }
            default:
                break;
        }
    }

    /**
     * Checks if the value of the input is valid and
     * reports the validity to external elements.
     * @returns {boolean}
     */
    checkValidity() {
        return true;
    }

    connectedCallback() {
        this.options = document.createElement('div');
        this.options.id = 'cont-options';
        this.options.slot = 'content';

        for (const opt of this.querySelectorAll('option')) {
            opt.onclick = (e) => this._clickedOptionCallback.bind(this)(e);
            this.options.append(opt);
        }

        // This is an empty whitespace character. 
        // It keeps the correct height of the input element.
        //this.input.innerHTML = '‎';
        this.$popover.append(this.options);
        this.select(0);
    }

    /** 
     * @param {number} optionIndex
     * @returns void
     */
    select(optionIndex) {
        const option = this.options.children[optionIndex];
        console.assert(option != null, 'No option with the given index!');
        this._select(option);
    }

    toggle() {
        this.$popover.togglePopover();
    }

    _beforetoggledPopoverCallback(e) {
        this.ignoreAttributes = true;
        if (e.newState === "open") {
            this.$popover.style.visibility = 'hidden';
            this.setAttribute('open', true);
        } else {
            this.removeAttribute('open');
        }
        this.ignoreAttributes = false;
    }

    _changedFilterCallback() {
        window.clearTimeout(this._filterTimeout);

        this._filterTimeout = setTimeout(() => {
            const filterVal = this.filter.value.toLowerCase();

            for (const option of this.options.children) {
                if (filterVal.length === 0 || (option.value !== '' && option.innerText.toLowerCase().includes(filterVal))) {
                    option.style.display = '';
                } else {
                    option.style.display = 'none';
                }
            }
        }, 500);
    }


    /** 
     * @param {HTMLOptionElement} option
     * @returns void
     */
    _select(option) {
        this.input.innerHTML = option.innerHTML;
        if (this.selection != null) {
            this.selection.removeAttribute('selected');
        }
        this.selection = option;
        this.selection.setAttribute('selected', '');
        this.internals.setFormValue(this.selection.value);
    }

    _toggledPopoverCallback(e) {
        if (e.newState === "open") {
            this.internals.states.add('open');

            let positionDefault = 'bottom-left';
            if (heSpaceBelow(this) < this.$popover.offsetHeight + 20) {
                positionDefault = 'top-left';
            }
            const position = this.getAttribute('position') ?? positionDefault;
            hePositionRelative(this.$popover, this.input, position, 3);
            // Manually compensate for the margins with the number
            const compensation = 7;
            if (this.$popover.offsetWidth < this.input.offsetWidth - compensation) {
                this.$popover.style.width = this.input.offsetWidth - 7 + 'px';
            }
            heDisableBodyScroll();
            this.$popover.style.visibility = '';
            this.filter.focus();
        } else {
            this.internals.states.delete('open');
            this.filter.value = '';

            for (const option of this.options.children) {
                option.style.display = '';
            }

            heEnableBodyScroll();
        }
    }

    _clickedOptionCallback(e) {
        this.open = false;
        const target = e.currentTarget;
        this._select(target);

        const evt = new CustomEvent('change', {});

        this.dispatchEvent(evt);
        const onchange = eval(this.getAttribute('onchange'));
        if (typeof onchange === 'function') {
            onchange.call(this, evt);
        }
    }

}

if (!customElements.get('he-select')) {
    customElements.define("he-select", HeliumSelect);
}
=======
import sheet from './select.css';
import { heSpaceBelow, hePositionRelative, heEnableBodyScroll, heDisableBodyScroll } from "./utils.js";

export class HeliumSelect extends HTMLElement {
    static formAssociated = true;
    static observedAttributes = [
        'open',
        'filter',
    ];
    /** @type {HTMLDivElement} */
    $popover;
    /** @type {HeliumInput} */
    filter;
    /** @type {HTMLElement} */
    options;
    /** @type {ElementInternals} */
    internals;
    /** @type {number | TimerHandler} */
    _filterTimeout = 0;
    ignoreAttributes = false;

    constructor() {
        super();
        let shadow = this.attachShadow({ mode: "open" });
        this.internals = this.attachInternals();

        this.input = document.createElement('button');
        this.input.id = 'inp';
        this.input.setAttribute('popovertarget', 'popover');

        this.filter = document.createElement('he-input');
        this.filter.id = 'filter';
        this.filter.style.display = 'none';
        this.filter.onkeyup = () => this._changedFilterCallback.bind(this)();

        //this.popover = document.createElement('he-popover');
        this.$popover = document.createElement('div');
        this.$popover.id = 'popover';
        this.$popover.popover = '';
        this.$popover.append(this.filter);

        this.$popover.addEventListener("beforetoggle", (e) => this._beforetoggledPopoverCallback.bind(this)(e));
        this.$popover.addEventListener("toggle", (e) => this._toggledPopoverCallback.bind(this)(e));

        shadow.append(this.$popover);
        shadow.append(this.input);
        shadow.adoptedStyleSheets = [sheet];
    }

    /**
     * Disables or enables the select.
     * @type {boolean}
     */
    set disabled(val) {
        if (val) {
            this.setAttribute('disabled', true);
        } else {
            this.getAttribute('disabled');
        }
    }

    get disabled() {
        return this.getAttribute('disabled') !== null;
    }

    /**
     * Gets or sets the filter attribute.
     * The filter allows searching the options of the select.
     * @type {boolean}
     */
    set filter(val) {
        if (val) {
            this.setAttribute('filter', true);
        } else {
            this.getAttribute('filter');
        }
    }

    get filter() {
        return this.getAttribute('filter') !== null;
    }

    /**
     * @param {(arg0: InputEvent) => void} val
     */
    set onchange(val) {
        if (val) {
            this.setAttribute('onchange', val);
        } else {
            this.removeAttribute('onchange');
        }
    }

    /** 
     * Gets or sets the `open` state of the element.
     * If `open` is set, the options are shown to the user.
     * @type {boolean} 
     */
    set open(val) {
        if (val) {
            this.$popover.showPopover();
        } else {
            this.$popover.hidePopover();
        }
    }

    get open() {
        return this.getAttribute('open') !== null;
    }

    set value(val) {
        if (val) {
            const $option = this.options.querySelector(`[value="${val}"]`);
            this._select($option);
        }
    }

    get value() {
        return this.selection ? this.selection.value : '';
    }

    /**
     * Callback for attribute changes of the web component.
     * @param {string} name The attribute name
     * @param {string} _oldValue The previous attribute value
     * @param {string} newValue The new attribute value
     */
    attributeChangedCallback(name, _oldValue, newValue) {
        if (this.ignoreAttributes) {
            return;
        }
        switch (name) {
            case 'open':
                if (newValue) {
                    this.$popover.showPopover();
                } else {
                    this.$popover.hidePopover();
                }
                break;
            case 'filter':
                if (newValue == null || newValue === 'false') {
                    this.filter.style.display = "none";
                } else {
                    this.filter.style.display = "";
                }
            default:
                break;
        }
    }

    connectedCallback() {
        this.options = document.createElement('div');
        this.options.id = 'cont-options';
        this.options.slot = 'content';

        for (const opt of this.querySelectorAll('option')) {
            opt.onclick = (e) => this._clickedOptionCallback.bind(this)(e);
            this.options.append(opt);
        }

        // This is an empty whitespace character. 
        // It keeps the correct height of the input element.
        this.input.innerHTML = '‎';
        this.$popover.append(this.options);
        this.select(0);
    }

    /** 
     * @param {number} optionIndex
     * @returns void
     */
    select(optionIndex) {
        const option = this.options.children[optionIndex];
        console.assert(option != null, 'No option with the given index!');
        this._select(option);
    }

    toggle() {
        this.$popover.togglePopover();
    }

    _beforetoggledPopoverCallback(e) {
        this.ignoreAttributes = true;
        if (e.newState === "open") {
            this.$popover.style.visibility = 'hidden';
            this.setAttribute('open', true);
        } else {
            this.removeAttribute('open');
        }
        this.ignoreAttributes = false;
    }

    _changedFilterCallback() {
        window.clearTimeout(this._filterTimeout);

        this._filterTimeout = setTimeout(() => {
            const filterVal = this.filter.value.toLowerCase();

            for (const option of this.options.children) {
                if (filterVal.length === 0 || (option.value !== '' && option.innerText.toLowerCase().includes(filterVal))) {
                    option.style.display = '';
                } else {
                    option.style.display = 'none';
                }
            }
        }, 500);
    }


    /** 
     * @param {HTMLOptionElement} option
     * @returns void
     */
    _select(option) {
        this.input.innerHTML = option.innerHTML;
        if (this.selection != null) {
            this.selection.removeAttribute('selected');
        }
        this.selection = option;
        this.selection.setAttribute('selected', '');
        this.internals.setFormValue(this.selection.value);
    }

    _toggledPopoverCallback(e) {
        if (e.newState === "open") {
            this.internals.states.add('open');

            let positionDefault = 'bottom-left';
            if (heSpaceBelow(this) < this.$popover.offsetHeight + 20) {
                positionDefault = 'top-left';
            }
            const position = this.getAttribute('position') ?? positionDefault;
            hePositionRelative(this.$popover, this.input, position, 3);
            // Manually compensate for the margins with the number
            const compensation = 7;
            if (this.$popover.offsetWidth < this.input.offsetWidth - compensation) {
                this.$popover.style.width = this.input.offsetWidth - 7 + 'px';
            }
            heDisableBodyScroll();
            this.$popover.style.visibility = '';
            this.filter.focus();
        } else {
            this.internals.states.delete('open');
            this.filter.value = '';

            for (const option of this.options.children) {
                option.style.display = '';
            }

            heEnableBodyScroll();
        }
    }

    _clickedOptionCallback(e) {
        this.open = false;
        const target = e.currentTarget;
        this._select(target);
        const onchange = this.getAttribute('onchange');
        eval(onchange);
    }

}

if (!customElements.get('he-select')) {
    customElements.define("he-select", HeliumSelect);
}
>>>>>>> 0231081a
<|MERGE_RESOLUTION|>--- conflicted
+++ resolved
@@ -1,4 +1,3 @@
-<<<<<<< HEAD
 import sheet from './select.css';
 import { heSpaceBelow, hePositionRelative, heEnableBodyScroll, heDisableBodyScroll } from "./utils.js";
 
@@ -48,10 +47,26 @@
         shadow.adoptedStyleSheets = [sheet];
     }
 
-    /** 
+    /**
+     * Disables or enables the select.
+     * @type {boolean}
+     */
+    set disabled(val) {
+        if (val) {
+            this.setAttribute('disabled', true);
+        } else {
+            this.getAttribute('disabled');
+        }
+    }
+
+    get disabled() {
+        return this.getAttribute('disabled') !== null;
+    }
+
+    /**
      * Gets or sets the filter attribute.
      * The filter allows searching the options of the select.
-     * @type {boolean} 
+     * @type {boolean}
      */
     set filter(val) {
         if (val) {
@@ -66,22 +81,8 @@
     }
 
     /**
-     * Gets or sets the name of input.
-     * The name will be used for form submissions.
-     * @type {boolean}
-     */
-    set name(val) {
-        if (val) {
-            this.setAttribute('name', val);
-        } else {
-            this.removeAttribute('name');
-        }
-    }
-
-    get name() {
-        return this.getAttribute('name');
-    }
-
+     * @param {(arg0: InputEvent) => void} val
+     */
     set onchange(val) {
         if (val) {
             this.setAttribute('onchange', val);
@@ -110,7 +111,6 @@
     set value(val) {
         if (val) {
             const $option = this.options.querySelector(`[value="${val}"]`);
-            console.assert($option != null, `No select option with value ${val}`);
             this._select($option);
         }
     }
@@ -148,15 +148,6 @@
         }
     }
 
-    /**
-     * Checks if the value of the input is valid and
-     * reports the validity to external elements.
-     * @returns {boolean}
-     */
-    checkValidity() {
-        return true;
-    }
-
     connectedCallback() {
         this.options = document.createElement('div');
         this.options.id = 'cont-options';
@@ -169,7 +160,7 @@
 
         // This is an empty whitespace character. 
         // It keeps the correct height of the input element.
-        //this.input.innerHTML = '‎';
+        this.input.innerHTML = '‎';
         this.$popover.append(this.options);
         this.select(0);
     }
@@ -264,286 +255,12 @@
         this.open = false;
         const target = e.currentTarget;
         this._select(target);
-
-        const evt = new CustomEvent('change', {});
-
-        this.dispatchEvent(evt);
-        const onchange = eval(this.getAttribute('onchange'));
-        if (typeof onchange === 'function') {
-            onchange.call(this, evt);
-        }
+        const onchange = this.getAttribute('onchange');
+        eval(onchange);
     }
 
 }
 
 if (!customElements.get('he-select')) {
     customElements.define("he-select", HeliumSelect);
-}
-=======
-import sheet from './select.css';
-import { heSpaceBelow, hePositionRelative, heEnableBodyScroll, heDisableBodyScroll } from "./utils.js";
-
-export class HeliumSelect extends HTMLElement {
-    static formAssociated = true;
-    static observedAttributes = [
-        'open',
-        'filter',
-    ];
-    /** @type {HTMLDivElement} */
-    $popover;
-    /** @type {HeliumInput} */
-    filter;
-    /** @type {HTMLElement} */
-    options;
-    /** @type {ElementInternals} */
-    internals;
-    /** @type {number | TimerHandler} */
-    _filterTimeout = 0;
-    ignoreAttributes = false;
-
-    constructor() {
-        super();
-        let shadow = this.attachShadow({ mode: "open" });
-        this.internals = this.attachInternals();
-
-        this.input = document.createElement('button');
-        this.input.id = 'inp';
-        this.input.setAttribute('popovertarget', 'popover');
-
-        this.filter = document.createElement('he-input');
-        this.filter.id = 'filter';
-        this.filter.style.display = 'none';
-        this.filter.onkeyup = () => this._changedFilterCallback.bind(this)();
-
-        //this.popover = document.createElement('he-popover');
-        this.$popover = document.createElement('div');
-        this.$popover.id = 'popover';
-        this.$popover.popover = '';
-        this.$popover.append(this.filter);
-
-        this.$popover.addEventListener("beforetoggle", (e) => this._beforetoggledPopoverCallback.bind(this)(e));
-        this.$popover.addEventListener("toggle", (e) => this._toggledPopoverCallback.bind(this)(e));
-
-        shadow.append(this.$popover);
-        shadow.append(this.input);
-        shadow.adoptedStyleSheets = [sheet];
-    }
-
-    /**
-     * Disables or enables the select.
-     * @type {boolean}
-     */
-    set disabled(val) {
-        if (val) {
-            this.setAttribute('disabled', true);
-        } else {
-            this.getAttribute('disabled');
-        }
-    }
-
-    get disabled() {
-        return this.getAttribute('disabled') !== null;
-    }
-
-    /**
-     * Gets or sets the filter attribute.
-     * The filter allows searching the options of the select.
-     * @type {boolean}
-     */
-    set filter(val) {
-        if (val) {
-            this.setAttribute('filter', true);
-        } else {
-            this.getAttribute('filter');
-        }
-    }
-
-    get filter() {
-        return this.getAttribute('filter') !== null;
-    }
-
-    /**
-     * @param {(arg0: InputEvent) => void} val
-     */
-    set onchange(val) {
-        if (val) {
-            this.setAttribute('onchange', val);
-        } else {
-            this.removeAttribute('onchange');
-        }
-    }
-
-    /** 
-     * Gets or sets the `open` state of the element.
-     * If `open` is set, the options are shown to the user.
-     * @type {boolean} 
-     */
-    set open(val) {
-        if (val) {
-            this.$popover.showPopover();
-        } else {
-            this.$popover.hidePopover();
-        }
-    }
-
-    get open() {
-        return this.getAttribute('open') !== null;
-    }
-
-    set value(val) {
-        if (val) {
-            const $option = this.options.querySelector(`[value="${val}"]`);
-            this._select($option);
-        }
-    }
-
-    get value() {
-        return this.selection ? this.selection.value : '';
-    }
-
-    /**
-     * Callback for attribute changes of the web component.
-     * @param {string} name The attribute name
-     * @param {string} _oldValue The previous attribute value
-     * @param {string} newValue The new attribute value
-     */
-    attributeChangedCallback(name, _oldValue, newValue) {
-        if (this.ignoreAttributes) {
-            return;
-        }
-        switch (name) {
-            case 'open':
-                if (newValue) {
-                    this.$popover.showPopover();
-                } else {
-                    this.$popover.hidePopover();
-                }
-                break;
-            case 'filter':
-                if (newValue == null || newValue === 'false') {
-                    this.filter.style.display = "none";
-                } else {
-                    this.filter.style.display = "";
-                }
-            default:
-                break;
-        }
-    }
-
-    connectedCallback() {
-        this.options = document.createElement('div');
-        this.options.id = 'cont-options';
-        this.options.slot = 'content';
-
-        for (const opt of this.querySelectorAll('option')) {
-            opt.onclick = (e) => this._clickedOptionCallback.bind(this)(e);
-            this.options.append(opt);
-        }
-
-        // This is an empty whitespace character. 
-        // It keeps the correct height of the input element.
-        this.input.innerHTML = '‎';
-        this.$popover.append(this.options);
-        this.select(0);
-    }
-
-    /** 
-     * @param {number} optionIndex
-     * @returns void
-     */
-    select(optionIndex) {
-        const option = this.options.children[optionIndex];
-        console.assert(option != null, 'No option with the given index!');
-        this._select(option);
-    }
-
-    toggle() {
-        this.$popover.togglePopover();
-    }
-
-    _beforetoggledPopoverCallback(e) {
-        this.ignoreAttributes = true;
-        if (e.newState === "open") {
-            this.$popover.style.visibility = 'hidden';
-            this.setAttribute('open', true);
-        } else {
-            this.removeAttribute('open');
-        }
-        this.ignoreAttributes = false;
-    }
-
-    _changedFilterCallback() {
-        window.clearTimeout(this._filterTimeout);
-
-        this._filterTimeout = setTimeout(() => {
-            const filterVal = this.filter.value.toLowerCase();
-
-            for (const option of this.options.children) {
-                if (filterVal.length === 0 || (option.value !== '' && option.innerText.toLowerCase().includes(filterVal))) {
-                    option.style.display = '';
-                } else {
-                    option.style.display = 'none';
-                }
-            }
-        }, 500);
-    }
-
-
-    /** 
-     * @param {HTMLOptionElement} option
-     * @returns void
-     */
-    _select(option) {
-        this.input.innerHTML = option.innerHTML;
-        if (this.selection != null) {
-            this.selection.removeAttribute('selected');
-        }
-        this.selection = option;
-        this.selection.setAttribute('selected', '');
-        this.internals.setFormValue(this.selection.value);
-    }
-
-    _toggledPopoverCallback(e) {
-        if (e.newState === "open") {
-            this.internals.states.add('open');
-
-            let positionDefault = 'bottom-left';
-            if (heSpaceBelow(this) < this.$popover.offsetHeight + 20) {
-                positionDefault = 'top-left';
-            }
-            const position = this.getAttribute('position') ?? positionDefault;
-            hePositionRelative(this.$popover, this.input, position, 3);
-            // Manually compensate for the margins with the number
-            const compensation = 7;
-            if (this.$popover.offsetWidth < this.input.offsetWidth - compensation) {
-                this.$popover.style.width = this.input.offsetWidth - 7 + 'px';
-            }
-            heDisableBodyScroll();
-            this.$popover.style.visibility = '';
-            this.filter.focus();
-        } else {
-            this.internals.states.delete('open');
-            this.filter.value = '';
-
-            for (const option of this.options.children) {
-                option.style.display = '';
-            }
-
-            heEnableBodyScroll();
-        }
-    }
-
-    _clickedOptionCallback(e) {
-        this.open = false;
-        const target = e.currentTarget;
-        this._select(target);
-        const onchange = this.getAttribute('onchange');
-        eval(onchange);
-    }
-
-}
-
-if (!customElements.get('he-select')) {
-    customElements.define("he-select", HeliumSelect);
-}
->>>>>>> 0231081a
+}